"""
********************************************************************************
compas_fea
********************************************************************************

.. currentmodule:: compas_fea


.. toctree::
    :maxdepth: 1

    compas_fea.cad
    compas_fea.fea
    compas_fea.structure
    compas_fea.utilities

"""



# Author(s): Andrew Liew (github.com/andrewliew), Tomas Mendez Echenagucia (github.com/tmsmendez)


from __future__ import print_function

import os
import sys

__author__ = ['Andrew Liew (github.com/andrewliew), Tomas Mendez Echenagucia (github.com/tmsmendez), Francesco Ranaudo (github.com/franaudo']
__copyright__ = 'Block Research Group'
__license__ = 'MIT License'
__email__ = ''
<<<<<<< HEAD
__version__ = '0.4.0'
=======
__version__ = '0.3.0'
>>>>>>> 80e2678d

HERE = os.path.dirname(__file__)

HOME = os.path.abspath(os.path.join(HERE, '../../'))
DATA = os.path.abspath(os.path.join(HOME, 'data'))
DOCS = os.path.abspath(os.path.join(HOME, 'docs'))
TEMP = os.path.abspath(os.path.join(HOME, 'temp'))


__all__ = ['HOME', 'DATA', 'DOCS', 'TEMP']<|MERGE_RESOLUTION|>--- conflicted
+++ resolved
@@ -26,15 +26,11 @@
 import os
 import sys
 
-__author__ = ['Andrew Liew (github.com/andrewliew), Tomas Mendez Echenagucia (github.com/tmsmendez), Francesco Ranaudo (github.com/franaudo']
+__author__ = ['Andrew Liew (github.com/andrewliew), Tomas Mendez Echenagucia (github.com/tmsmendez)]
 __copyright__ = 'Block Research Group'
 __license__ = 'MIT License'
 __email__ = ''
-<<<<<<< HEAD
 __version__ = '0.4.0'
-=======
-__version__ = '0.3.0'
->>>>>>> 80e2678d
 
 HERE = os.path.dirname(__file__)
 
